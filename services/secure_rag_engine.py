"""Secure RAG Engine with Row-level Security integration."""

from datetime import datetime
import logging
from typing import Any, Dict, List, Optional

from src.core.security import (
    AccessControlService,
    AuthenticationService,
    DataClassification,
    SecurityViolationError,
    UserContext,
)
from src.core.security.multi_tenant_manager import MultiTenantManager
from src.domain.entities.tenant_context import TenantContext
from src.infrastructure.repositories.secure_fact_table import SecureFactTableRepository

from .rag_engine import RAGEngine

logger = logging.getLogger(__name__)


class SecureRAGEngine:
    """Secure RAG Engine with Row-level Security and authentication."""

    def __init__(self, user_context: Optional[UserContext] = None):
        """Initialize secure RAG engine with user context."""
        self.user_context = user_context
        self.access_control = AccessControlService()
        self.auth_service = AuthenticationService()
        self.secure_fact_repository = SecureFactTableRepository()
        self.logger = logging.getLogger(__name__)

        # Initialize base RAG engine - simplified to avoid complex tenant context
        tenant_context = None
<<<<<<< HEAD
=======
        if user_context and user_context.tenant_id:
            manager = MultiTenantManager()
            tenant_context = manager.get_tenant(user_context.tenant_id)
>>>>>>> cfc3fc8b

        self.rag_engine = RAGEngine(tenant_context=tenant_context)
        # Track access for audit
        if user_context:
            self.logger.info(
                f"Initialized SecureRAGEngine for user {user_context.user_id} "
                f"(role: {user_context.role.value}, tenant: {user_context.tenant_id})"
            )

    def authenticate_and_initialize(self, session_token: str) -> bool:
        """Authenticate using session token and initialize user context."""
        try:
            user_context = self.auth_service.validate_session(session_token)
            if not user_context:
                return False

            self.user_context = user_context

            # Reinitialize with tenant context if needed
            if user_context.tenant_id:
                tenant_context = TenantContext(tenant_id=user_context.tenant_id)
                self.rag_engine = RAGEngine(tenant_context=tenant_context)

            self.logger.info(f"Authenticated user {user_context.user_id} via session token")
            return True

        except Exception as e:
            self.logger.error(f"Authentication error: {e}")
            return False

    def _validate_document_access(self, documents: List[Any]) -> List[Any]:
        """Filter documents based on user access rights."""
        if not self.user_context:
            raise SecurityViolationError("No authenticated user context")

        if self.user_context.is_admin():
            return documents  # Admin can access all documents

        filtered_docs = []

        for doc in documents:
            try:
                # Check document metadata for security attributes
                metadata = getattr(doc, "metadata", {})

                # Check entity access
                entity = metadata.get("entity", metadata.get("source", ""))
                if entity and not self.user_context.can_access_entity(entity):
                    continue

                # Check classification level
                classification_level = metadata.get("classification_level", 2)  # Default INTERNAL
                classification = DataClassification(classification_level)
                if not self.user_context.can_access_classification(classification):
                    continue

                # Check period access
                period = metadata.get("period", "")
                if period and not self.user_context.can_access_period(period):
                    continue

                # Check cost center access
                cost_center = metadata.get("cost_center_code", "")
                if cost_center and not self.user_context.can_access_cost_center(cost_center):
                    continue

                filtered_docs.append(doc)

            except Exception as e:
                self.logger.warning(f"Error filtering document: {e}")
                continue  # Skip problematic document

        self.logger.info(
            f"Filtered {len(documents)} documents to {len(filtered_docs)} for user {self.user_context.user_id}"
        )

        return filtered_docs

    def query(
        self, query_text: str, top_k: int = 5, analysis_type: Optional[str] = None, include_metadata: bool = True
    ) -> Dict[str, Any]:
        """Secure query with RLS applied."""
        if not self.user_context:
            raise SecurityViolationError("Authentication required")

        try:
            # Validate query permission
            if not self.access_control.validate_access_attempt(self.user_context, "query", operation="read"):
                raise SecurityViolationError("Insufficient permissions for query")

            # Execute base RAG query
            base_response = self.rag_engine.query(query_text=query_text, top_k=top_k, analysis_type=analysis_type)

            # Apply RLS filtering to sources/documents
            if "sources" in base_response:
                filtered_sources = self._apply_rls_to_sources(base_response["sources"])
                base_response["sources"] = filtered_sources

            # Add security metadata
            if include_metadata:
                base_response["security_metadata"] = {
                    "user_id": self.user_context.user_id,
                    "tenant_id": self.user_context.tenant_id,
                    "access_level": self.user_context.max_classification_level.name,
                    "filtered_sources": len(base_response.get("sources", [])),
                    "query_time": datetime.utcnow().isoformat(),
                }

            # Audit successful query
            self.access_control.audit_access_attempt(
                self.user_context,
                "query",
                "read",
                True,
                None,
                {
                    "query_length": len(query_text),
                    "analysis_type": analysis_type,
                    "sources_returned": len(base_response.get("sources", [])),
                    "top_k": top_k,
                },
            )

            return base_response

        except SecurityViolationError:
            self.access_control.audit_access_attempt(
                self.user_context,
                "query",
                "read",
                False,
                None,
                {"query": query_text[:100], "reason": "security_violation"},
            )
            raise
        except Exception as e:
            self.logger.error(f"Secure query error: {e}")
            self.access_control.audit_access_attempt(
                self.user_context, "query", "read", False, None, {"query": query_text[:100], "error": str(e)}
            )
            raise

    def _apply_rls_to_sources(self, sources: List[Dict[str, Any]]) -> List[Dict[str, Any]]:
        """Apply RLS filtering to query sources."""
        filtered_sources = []

        for source in sources:
            try:
                # Check entity access
                entity = source.get("entity", source.get("source", ""))
                if entity and not self.user_context.can_access_entity(entity):
                    continue

                # Check classification
                classification_level = source.get("classification_level", 2)
                classification = DataClassification(classification_level)
                if not self.user_context.can_access_classification(classification):
                    continue

                # Check period
                period = source.get("period", "")
                if period and not self.user_context.can_access_period(period):
                    continue

                # Sanitize sensitive information for non-admin users
                if not self.user_context.is_admin():
                    sanitized_source = source.copy()
                    # Remove or mask sensitive fields
                    sensitive_fields = ["file_path", "internal_id", "raw_content"]
                    for field in sensitive_fields:
                        if field in sanitized_source:
                            sanitized_source[field] = "[REDACTED]"
                    filtered_sources.append(sanitized_source)
                else:
                    filtered_sources.append(source)

            except Exception as e:
                self.logger.warning(f"Error filtering source: {e}")
                continue

        return filtered_sources

    def index_documents(
        self, file_paths: List[str], metadata_overrides: Optional[Dict[str, Any]] = None
    ) -> Dict[str, Any]:
        """Index documents with security metadata."""
        if not self.user_context:
            raise SecurityViolationError("Authentication required")

        try:
            # Validate write permission
            if not self.access_control.validate_access_attempt(self.user_context, "documents", operation="write"):
                raise SecurityViolationError("Insufficient permissions for document indexing")

            # Add security metadata to documents
            security_metadata = {
                "indexed_by": self.user_context.user_id,
                "tenant_id": self.user_context.tenant_id,
                "indexed_at": datetime.utcnow().isoformat(),
                "classification_level": metadata_overrides.get(
                    "classification_level", DataClassification.INTERNAL.value
                ),
            }

            if metadata_overrides:
                metadata_overrides.update(security_metadata)
            else:
                metadata_overrides = security_metadata

            # Index documents
            result = self.rag_engine.parse_insert_docs(file_paths, metadata_overrides=metadata_overrides)

            # Audit successful indexing
            self.access_control.audit_access_attempt(
                self.user_context,
                "documents",
                "write",
                True,
                None,
                {
                    "file_count": len(file_paths),
                    "files": [f.split("/")[-1] for f in file_paths[:5]],  # First 5 filenames
                    "metadata_keys": list(metadata_overrides.keys()) if metadata_overrides else [],
                },
            )

            return result

        except SecurityViolationError:
            self.access_control.audit_access_attempt(
                self.user_context,
                "documents",
                "write",
                False,
                None,
                {"file_count": len(file_paths), "reason": "security_violation"},
            )
            raise
        except Exception as e:
            self.logger.error(f"Document indexing error: {e}")
            self.access_control.audit_access_attempt(
                self.user_context, "documents", "write", False, None, {"file_count": len(file_paths), "error": str(e)}
            )
            raise

    def get_accessible_entities(self) -> List[str]:
        """Get entities accessible to current user."""
        if not self.user_context:
            return []

        return self.secure_fact_repository.get_accessible_entities(self.user_context)

    def get_user_stats(self) -> Dict[str, Any]:
        """Get user-specific statistics."""
        if not self.user_context:
            return {}

        try:
            stats = {
                "user_info": {
                    "user_id": self.user_context.user_id,
                    "username": self.user_context.username,
                    "role": self.user_context.role.value,
                    "tenant_id": self.user_context.tenant_id,
                    "login_time": self.user_context.login_time.isoformat() if self.user_context.login_time else None,
                    "session_duration": str(datetime.utcnow() - self.user_context.login_time)
                    if self.user_context.login_time
                    else None,
                },
                "access_summary": {
                    "accessible_entities": len(self.user_context.accessible_entities),
                    "accessible_periods": len(self.user_context.accessible_periods),
                    "cost_centers": len(self.user_context.cost_centers),
                    "max_classification": self.user_context.max_classification_level.name,
                    "permissions": list(self.user_context.permissions),
                },
                "accessible_entities": self.get_accessible_entities(),
            }

            # Add security stats for admins
            if self.user_context.is_admin():
                security_stats = self.secure_fact_repository.get_security_stats(self.user_context)
                stats["security_stats"] = security_stats

            return stats

        except Exception as e:
            self.logger.error(f"Error getting user stats: {e}")
            return {"error": str(e)}

    def delete_documents(self, source_names: List[str]) -> Dict[str, Any]:
        """Delete documents with security validation."""
        if not self.user_context:
            raise SecurityViolationError("Authentication required")

        try:
            # Validate delete permission
            if not self.access_control.validate_access_attempt(self.user_context, "documents", operation="delete"):
                raise SecurityViolationError("Insufficient permissions for document deletion")

            # Validate access to each document/entity
            for source_name in source_names:
                # Extract entity from source name (basic heuristic)
                potential_entity = source_name.split("_")[0] if "_" in source_name else source_name
                if not self.user_context.can_access_entity(potential_entity):
                    raise SecurityViolationError(f"No access to delete document from entity: {potential_entity}")

            # Delete documents
            results = {}
            for source_name in source_names:
                success = self.rag_engine.delete_document_by_source(source_name)
                results[source_name] = success

            # Audit deletion
            self.access_control.audit_access_attempt(
                self.user_context,
                "documents",
                "delete",
                True,
                None,
                {"source_names": source_names, "deletion_results": results},
            )

            return {"success": True, "results": results, "deleted_count": sum(1 for v in results.values() if v)}

        except SecurityViolationError:
            self.access_control.audit_access_attempt(
                self.user_context,
                "documents",
                "delete",
                False,
                None,
                {"source_names": source_names, "reason": "security_violation"},
            )
            raise
        except Exception as e:
            self.logger.error(f"Document deletion error: {e}")
            self.access_control.audit_access_attempt(
                self.user_context, "documents", "delete", False, None, {"source_names": source_names, "error": str(e)}
            )
            raise

    def cleanup_session(self):
        """Cleanup session and audit logout."""
        if self.user_context and self.user_context.session_id:
            self.auth_service.logout(self.user_context.session_id)
            self.logger.info(f"Cleaned up session for user {self.user_context.user_id}")
            self.user_context = None<|MERGE_RESOLUTION|>--- conflicted
+++ resolved
@@ -33,12 +33,9 @@
 
         # Initialize base RAG engine - simplified to avoid complex tenant context
         tenant_context = None
-<<<<<<< HEAD
-=======
         if user_context and user_context.tenant_id:
             manager = MultiTenantManager()
             tenant_context = manager.get_tenant(user_context.tenant_id)
->>>>>>> cfc3fc8b
 
         self.rag_engine = RAGEngine(tenant_context=tenant_context)
         # Track access for audit
