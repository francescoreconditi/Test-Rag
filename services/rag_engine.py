"""RAG Engine using LlamaIndex and Qdrant for document retrieval and analysis."""

from datetime import datetime
import logging
from pathlib import Path
from typing import Any, Optional

from llama_index.core import Document, Settings, SimpleDirectoryReader, StorageContext, VectorStoreIndex
from llama_index.core.node_parser import SimpleNodeParser
from llama_index.embeddings.openai import OpenAIEmbedding
from llama_index.llms.openai import OpenAI
from llama_index.vector_stores.qdrant import QdrantVectorStore
from qdrant_client.models import Distance, VectorParams

from config.settings import settings
from services.format_helper import format_analysis_result
from services.prompt_router import choose_prompt
from services.query_cache import QueryCache
from src.domain.entities.tenant_context import TenantContext
<<<<<<< HEAD
=======
from src.infrastructure.performance.connection_pool import get_qdrant_pool, get_query_optimizer
>>>>>>> 0c39bd96

try:
    from src.application.services.enterprise_orchestrator import EnterpriseOrchestrator, EnterpriseQuery

    ENTERPRISE_AVAILABLE = True
except ImportError:
    logging.Logger.warning("Enterprise orchestrator not available")
    ENTERPRISE_AVAILABLE = False
    EnterpriseOrchestrator = None
    EnterpriseQuery = None

try:
    from src.application.services.hyde_retriever import HyDEConfig, HyDEQueryEngine
    from src.application.services.streaming_rag import StreamingChunk, StreamingRAGEngine

    ADVANCED_FEATURES_AVAILABLE = True
except ImportError:
    logger.warning("Advanced features (Streaming/HyDE) not available")
    ADVANCED_FEATURES_AVAILABLE = False
    StreamingRAGEngine = None
    HyDEQueryEngine = None

logging.basicConfig(level=logging.INFO)
logger = logging.getLogger(__name__)


class RAGEngine:
    """RAG engine for document indexing and retrieval using LlamaIndex and Qdrant."""

    def __init__(self, tenant_context: Optional[TenantContext] = None):
        """Initialize RAG engine with Qdrant and OpenAI, optionally with tenant context."""
        self.client = None
        self.vector_store = None
        self.index = None
        self.tenant_context = tenant_context
        self.collection_name = self._get_tenant_collection_name()
        # Initialize query cache if enabled (with tenant namespace if multi-tenant)
        cache_namespace = f"tenant_{tenant_context.tenant_id}" if tenant_context else None
        self.query_cache = (
            QueryCache(ttl_seconds=3600, namespace=cache_namespace) if settings.rag_enable_caching else None
        )
        # Initialize enterprise orchestrator
        self.enterprise_orchestrator = None
        # Use connection pool for Qdrant
        self.connection_pool = get_qdrant_pool()
        self.query_optimizer = get_query_optimizer()
        self._initialize_components()

    def _initialize_components(self):
        """Initialize Qdrant client, vector store, and global settings."""
        try:
            # Configure global LlamaIndex settings
            Settings.llm = OpenAI(
                model=settings.llm_model,
                temperature=settings.temperature,
                max_tokens=settings.max_tokens,
                api_key=settings.openai_api_key,
            )
            Settings.embed_model = OpenAIEmbedding(model=settings.embedding_model, api_key=settings.openai_api_key)
            Settings.chunk_size = settings.chunk_size
            Settings.chunk_overlap = settings.chunk_overlap

            # Use connection pool for Qdrant client
            with self.connection_pool.get_connection() as client:
                self.client = client

            # Create or recreate collection
            self._setup_collection()

            # Initialize vector store
            self.vector_store = QdrantVectorStore(client=self.client, collection_name=self.collection_name)

            # Initialize or load existing index
            self._initialize_index()

            # Initialize advanced features (Streaming and HyDE)
            self.streaming_engine = None
            self.hyde_engine = None

            if ADVANCED_FEATURES_AVAILABLE and self.index:
                try:
                    # Initialize streaming engine
                    query_engine = self.index.as_query_engine()
                    self.streaming_engine = StreamingRAGEngine(
                        query_engine=query_engine, llm=Settings.llm, chunk_size=10, stream_delay=0.01
                    )

                    # Initialize HyDE engine
                    hyde_config = HyDEConfig(num_hypothetical_docs=3, temperature=0.7, include_original_query=True)
                    self.hyde_engine = HyDEQueryEngine(
                        index=self.index,
                        llm=Settings.llm,
                        hyde_config=hyde_config,
                        domain="financial",  # Set to financial for business documents
                    )
                    logger.info("Advanced features (Streaming/HyDE) initialized")
                except Exception as e:
                    logger.warning(f"Could not initialize advanced features: {str(e)}")

            # Initialize enterprise orchestrator after RAG components are ready
            if ENTERPRISE_AVAILABLE:
                self.enterprise_orchestrator = EnterpriseOrchestrator(
                    rag_engine=self,
                    csv_analyzer=None,  # Will be set externally if needed
                    openai_api_key=settings.openai_api_key,  # Pass API key for embeddings
                )
            else:
                self.enterprise_orchestrator = None

            tenant_info = f" for tenant {self.tenant_context.tenant_id}" if self.tenant_context else ""
            logger.info(f"RAG Engine initialized successfully with enterprise orchestrator{tenant_info}")

        except Exception as e:
            logger.error(f"Error initializing RAG Engine: {str(e)}")
            raise

    def _get_tenant_collection_name(self) -> str:
        """Get collection name based on tenant context."""
        if self.tenant_context:
            return f"tenant_{self.tenant_context.tenant_id}_docs"
        return settings.qdrant_collection_name

    def _setup_collection(self):
        """Setup Qdrant collection with proper configuration."""
        try:
            # Check if collection exists
            collections = self.client.get_collections().collections
            collection_exists = any(c.name == self.collection_name for c in collections)

            if collection_exists:
                logger.info(f"Collection {self.collection_name} already exists")
            else:
                # Create new collection with proper vector size for OpenAI embeddings
                vector_size = 1536  # OpenAI text-embedding-3-small dimension
                self.client.create_collection(
                    collection_name=self.collection_name,
                    vectors_config=VectorParams(size=vector_size, distance=Distance.COSINE),
                )
                logger.info(f"Created new collection: {self.collection_name}")

        except Exception as e:
            logger.error(f"Error setting up collection: {str(e)}")
            raise

    def _initialize_index(self):
        """Initialize or load existing index."""
        try:
            storage_context = StorageContext.from_defaults(vector_store=self.vector_store)

            # Check if index exists in vector store
            collection_info = self.client.get_collection(self.collection_name)
            if collection_info.points_count > 0:
                # Load existing index
                self.index = VectorStoreIndex.from_vector_store(self.vector_store)
                logger.info(f"Loaded existing index with {collection_info.points_count} vectors")
            else:
                # Create new empty index
                self.index = VectorStoreIndex([], storage_context=storage_context)
                logger.info("Created new empty index")

        except Exception as e:
            logger.error(f"Error initializing index: {str(e)}")
            self.index = VectorStoreIndex(
                [], storage_context=StorageContext.from_defaults(vector_store=self.vector_store)
            )

    def index_documents(
        self,
        file_paths: list[str],
        metadata: Optional[dict[str, Any]] = None,
        original_names: Optional[list[str]] = None,
        permanent_paths: Optional[list[str]] = None,
        force_prompt_type: Optional[str] = None,
        csv_analyzer=None,
    ) -> dict[str, Any]:
        """Index documents from file paths."""
        results = {
            "indexed_files": [],
            "failed_files": [],
            "total_chunks": 0,
            "errors": [],
            "document_analyses": {},  # Store automatic analyses
        }

        for i, file_path in enumerate(file_paths):
            try:
                path = Path(file_path)
                if not path.exists():
                    results["failed_files"].append(file_path)
                    results["errors"].append(f"File not found: {file_path}")
                    continue

                # Use original filename if provided, otherwise use current filename
                display_name = original_names[i] if original_names and i < len(original_names) else path.name
                # Get permanent path for PDF viewing
                permanent_path = permanent_paths[i] if permanent_paths and i < len(permanent_paths) else None

                # Load document based on file type
                if path.suffix.lower() == ".pdf":
                    documents = self._load_pdf(file_path, metadata)
                elif path.suffix.lower() in [".txt", ".md"]:
                    documents = self._load_text(file_path, metadata)
                elif path.suffix.lower() in [".docx", ".doc"]:
                    documents = self._load_docx(file_path, metadata)
                elif path.suffix.lower() == ".json":
                    # JSON files are loaded as text documents
                    documents = self._load_text(file_path, metadata)
                elif path.suffix.lower() == ".csv" and csv_analyzer:
                    # CSV files are analyzed and converted to structured documents
                    documents = self._load_csv_with_analysis(file_path, csv_analyzer, metadata)
                elif path.suffix.lower() == ".csv":
                    # Basic CSV loading without analysis
                    documents = self._load_csv_basic(file_path, metadata)
                else:
                    documents = SimpleDirectoryReader(input_files=[file_path]).load_data()

                # Add metadata to documents
                for doc in documents:
                    doc.metadata = doc.metadata or {}
                    doc_metadata = {
                        "source": display_name,  # Nome file leggibile
                        "indexed_at": datetime.now().isoformat(),
                        "file_type": path.suffix.lower(),
                        "document_size": len(doc.text) if hasattr(doc, "text") else 0,
                    }
                    # Add permanent path for PDF viewing (only for PDFs)
                    if permanent_path and path.suffix.lower() == ".pdf":
                        doc_metadata["pdf_path"] = permanent_path

                    doc.metadata.update(doc_metadata)
                    if metadata:
                        doc.metadata.update(metadata)

                # Parse documents into nodes
                parser = SimpleNodeParser.from_defaults()
                nodes = parser.get_nodes_from_documents(documents)

                # Add nodes to index
                self.index.insert_nodes(nodes)

                # Generate automatic analysis of the document content
                if documents:
                    full_text = "\n".join([doc.text for doc in documents])

                    # Cache the document text for potential re-analysis
                    if not hasattr(self, "_last_document_texts"):
                        self._last_document_texts = {}
                    self._last_document_texts[display_name] = full_text

                    analysis = self.analyze_document_content(full_text, display_name, force_prompt_type)
                    results["document_analyses"][display_name] = analysis

                results["indexed_files"].append(file_path)
                results["total_chunks"] += len(nodes)
                logger.info(f"Indexed {file_path}: {len(nodes)} chunks")

            except Exception as e:
                results["failed_files"].append(file_path)
                results["errors"].append(f"Error indexing {file_path}: {str(e)}")
                logger.error(f"Error indexing {file_path}: {str(e)}")

        return results

    def clean_metadata_paths(self) -> bool:
        """Remove temporary paths from existing document metadata."""
        try:
            logger.info("Cleaning metadata paths from existing documents...")
            # Use the same logic as delete_documents to ensure clean slate
            return self.delete_documents("*")
        except Exception as e:
            logger.error(f"Error cleaning metadata: {str(e)}")
            return False

    def analyze_document_content(
        self, document_text: str, file_name: str, force_prompt_type: Optional[str] = None
    ) -> str:
        """Generate automatic analysis of document content using specialized prompts."""
        try:
            from openai import OpenAI

            client = OpenAI(api_key=settings.openai_api_key)

            # Truncate text if too long (keep first 8000 chars for analysis)
            analysis_text = document_text[:8000] if len(document_text) > 8000 else document_text

            logger.debug(f"Document text length: {len(document_text)}, Analysis text length: {len(analysis_text)}")
            logger.debug(f"Analysis text preview: {analysis_text[:200]}...")

            # Use prompt router to select the best prompt (or force a specific one)
            if force_prompt_type and force_prompt_type != "automatico":
                # Force a specific prompt type
                from services.prompt_router import PROMPT_GENERAL, ROUTER

                if force_prompt_type == "generale":
                    # Handle general prompt explicitly
                    prompt_name = "generale"
                    prompt_text = PROMPT_GENERAL(file_name, analysis_text)
                    debug_info = {"forced": True, "type": "generale"}
                    logger.info(f"Forcing general prompt for document '{file_name}'")
                elif force_prompt_type in ROUTER:
                    # Use specialized prompt from router
                    prompt_name = force_prompt_type
                    prompt_text = ROUTER[force_prompt_type].builder(file_name, analysis_text)
                    debug_info = {"forced": True, "type": force_prompt_type}
                    logger.info(f"Forcing prompt type '{prompt_name}' for document '{file_name}'")
                else:
                    # Unknown prompt type, fallback to general
                    prompt_name = "generale"
                    prompt_text = PROMPT_GENERAL(file_name, analysis_text)
                    debug_info = {"forced": True, "type": "generale", "fallback": True}
                    logger.warning(
                        f"Unknown prompt type '{force_prompt_type}', using general prompt for document '{file_name}'"
                    )
            else:
                # Use automatic selection
                prompt_name, prompt_text, debug_info = choose_prompt(file_name, analysis_text)
                logger.info(f"Auto-selected prompt type '{prompt_name}' for document '{file_name}'")
            logger.debug(f"Prompt selection debug info: {debug_info}")

            response = client.chat.completions.create(
                model=settings.llm_model,
                messages=[
                    {
                        "role": "system",
                        "content": "Sei un analista aziendale esperto che crea analisi professionali di documenti. Rispondi sempre in italiano perfetto e in modo strutturato e chiaro. Segui esattamente il formato richiesto nel prompt.",
                    },
                    {"role": "user", "content": prompt_text},
                ],
                temperature=0.2,  # Lower temperature for more structured output
                max_tokens=1500,  # Increased for JSON + summary format
            )

            analysis_result = response.choices[0].message.content

            # Add prompt type metadata to result for raw format
            raw_result = f"[Analisi tipo: {prompt_name.upper()}]\n\n{analysis_result}"

            # Format the result for better readability
            formatted_result = format_analysis_result(raw_result)

            return formatted_result

        except Exception as e:
            logger.error(f"Error analyzing document content: {str(e)}")
            return "Analisi automatica non disponibile per questo documento. Contenuto indicizzato correttamente per le ricerche."

    def reanalyze_documents_with_prompt(self, force_prompt_type: str) -> dict[str, str]:
        """Re-analyze existing documents with a specific prompt type."""
        try:
            # Check if we have existing analyses in memory that can be re-processed
            if hasattr(self, "_last_document_texts") and self._last_document_texts:
                logger.info("Using cached document texts for re-analysis")
                results = {}
                for source, text in self._last_document_texts.items():
                    if text and text.strip():
                        logger.info(f"Re-analyzing cached document '{source}': {len(text)} characters")
                        analysis = self.analyze_document_content(text, source, force_prompt_type)
                        results[source] = analysis
                    else:
                        results[source] = (
                            f"## Errore di Ri-analisi\n\nNessun contenuto disponibile per il documento '{source}'."
                        )
                return results

            # Fallback: try to get content from vector store (less reliable)
            if not self.index:
                return {"error": "Nessun documento indicizzato trovato"}

            results = {}

            # Get all documents from the vector store
            collection_info = self.client.get_collection(self.collection_name)
            if collection_info.points_count == 0:
                return {"error": "Nessun documento nel database vettoriale"}

            # Try to retrieve documents using a broad query
            logger.info("Attempting to retrieve document content via similarity search")
            query_engine = self.index.as_query_engine(similarity_top_k=50, response_mode="no_text")

            # Use a generic query to get document nodes
            try:
                response = query_engine.query("contenuto documento analisi")

                if hasattr(response, "source_nodes") and response.source_nodes:
                    documents_content = {}

                    for node in response.source_nodes:
                        source = node.node.metadata.get("source", "Unknown")
                        text = node.node.text or node.node.get_content()

                        if source not in documents_content:
                            documents_content[source] = []
                        documents_content[source].append(text)

                    logger.info(f"Retrieved content from {len(documents_content)} documents via query")

                    # Re-analyze each document
                    for source, text_chunks in documents_content.items():
                        try:
                            # Combine all chunks for this document
                            full_text = "\n\n".join(text_chunks)

                            logger.info(
                                f"Re-analyzing document '{source}': {len(text_chunks)} chunks, {len(full_text)} total characters"
                            )

                            # Check if we have actual content
                            if not full_text.strip() or len(full_text.strip()) < 50:
                                logger.warning(f"Insufficient content for document '{source}' ({len(full_text)} chars)")
                                results[source] = f"""## Documento Non Disponibile per Ri-analisi

**Documento:** {source}

**Problema:** Il contenuto del documento non è disponibile per la ri-analisi. Questo può accadere quando:
- Il documento originale conteneva principalmente immagini
- Si è verificato un errore durante l'estrazione del testo
- Il documento è stato indicizzato ma il contenuto non è completamente recuperabile

**Soluzione:** Per ri-analizzare questo documento:
1. Ricarica il documento originale
2. Assicurati che contenga testo selezionabile
3. Considera l'uso di OCR se il documento è basato su immagini"""
                                continue

                            # Re-analyze with the forced prompt
                            analysis = self.analyze_document_content(full_text, source, force_prompt_type)
                            results[source] = analysis

                        except Exception as e:
                            logger.error(f"Error re-analyzing document {source}: {str(e)}")
                            results[source] = f"Errore nella ri-analisi: {str(e)}"

                    return results
                else:
                    return {"error": "Impossibile recuperare il contenuto dei documenti dal database vettoriale"}

            except Exception as query_error:
                logger.error(f"Error querying for document content: {str(query_error)}")
                return {"error": f"Errore nel recupero del contenuto: {str(query_error)}"}

        except Exception as e:
            logger.error(f"Error in reanalyze_documents_with_prompt: {str(e)}")
            return {"error": f"Errore nella ri-analisi: {str(e)}"}

    def _load_pdf(self, file_path: str, metadata: Optional[dict[str, Any]] = None) -> list[Document]:
        """Load and parse PDF documents with enhanced text extraction."""
        try:
            from pypdf import PdfReader

            reader = PdfReader(file_path)
            documents = []
            total_extracted_text = ""

            logger.info(f"Processing PDF: {file_path} with {len(reader.pages)} pages")

            for i, page in enumerate(reader.pages):
                try:
                    text = page.extract_text()
                    page_text_length = len(text.strip())
                    total_extracted_text += text

                    logger.debug(f"Page {i + 1}: extracted {page_text_length} characters")

                    if text.strip():
                        doc = Document(
                            text=text,
                            metadata={
                                "page": i + 1,
                                "total_pages": len(reader.pages),
                                "source": file_path,
                                "page_text_length": page_text_length,
                            },
                        )
                        if metadata:
                            doc.metadata.update(metadata)
                        documents.append(doc)
                    else:
                        logger.warning(f"Page {i + 1} in {file_path} has no extractable text")

                except Exception as page_error:
                    logger.error(f"Error extracting text from page {i + 1} in {file_path}: {str(page_error)}")
                    continue

            total_text_length = len(total_extracted_text.strip())
            logger.info(
                f"PDF processing complete: {len(documents)} pages with text, {total_text_length} total characters"
            )

            # If we extracted very little text, try alternative approach
            if total_text_length < 100:
                logger.warning(
                    f"Very little text extracted ({total_text_length} chars). PDF might be image-based or have extraction issues."
                )

                # Create a placeholder document with a warning
                if not documents:
                    warning_doc = Document(
                        text=f"[ATTENZIONE] Il documento PDF '{file_path}' potrebbe contenere principalmente immagini o avere problemi di estrazione testo. "
                        f"Sono stati estratti solo {total_text_length} caratteri da {len(reader.pages)} pagine. "
                        f"Per un'analisi completa, si consiglia di utilizzare un documento con testo selezionabile o di convertire "
                        f"le immagini in testo utilizzando OCR.",
                        metadata={
                            "page": 1,
                            "total_pages": len(reader.pages),
                            "source": file_path,
                            "extraction_warning": True,
                            "total_text_length": total_text_length,
                        },
                    )
                    if metadata:
                        warning_doc.metadata.update(metadata)
                    documents.append(warning_doc)

            return documents

        except Exception as e:
            logger.error(f"Error loading PDF {file_path}: {str(e)}")
            raise

    def _load_text(self, file_path: str, metadata: Optional[dict[str, Any]] = None) -> list[Document]:
        """Load text or markdown files."""
        try:
            with open(file_path, encoding="utf-8") as f:
                content = f.read()

            doc = Document(text=content, metadata={"source": file_path})
            if metadata:
                doc.metadata.update(metadata)

            return [doc]

        except Exception as e:
            logger.error(f"Error loading text file {file_path}: {str(e)}")
            raise

    def _load_docx(self, file_path: str, metadata: Optional[dict[str, Any]] = None) -> list[Document]:
        """Load Word documents."""
        try:
            from docx import Document as DocxDocument

            doc = DocxDocument(file_path)
            full_text = []

            for para in doc.paragraphs:
                if para.text.strip():
                    full_text.append(para.text)

            # Also extract text from tables
            for table in doc.tables:
                for row in table.rows:
                    for cell in row.cells:
                        if cell.text.strip():
                            full_text.append(cell.text)

            document = Document(text="\n".join(full_text), metadata={"source": file_path})
            if metadata:
                document.metadata.update(metadata)

            return [document]

        except Exception as e:
            logger.error(f"Error loading DOCX {file_path}: {str(e)}")
            raise

    def query(
        self,
        query_text: str,
        top_k: int = 3,
        filters: Optional[dict[str, Any]] = None,
        analysis_type: Optional[str] = None,
    ) -> dict[str, Any]:
        """Query the indexed documents with optional specialized analysis."""
        try:
            if not self.index:
                return {"answer": "Nessun documento è stato ancora indicizzato.", "sources": [], "confidence": 0}

            # Check cache first if enabled
            if self.query_cache:
                cached_result = self.query_cache.get(query_text, top_k, analysis_type)
                if cached_result:
                    logger.info(f"Returning cached result for query: {query_text[:50]}...")
                    return cached_result

            # Create query engine with specific parameters
            # Using configurable response mode for performance optimization
            query_engine = self.index.as_query_engine(
                similarity_top_k=top_k or settings.rag_similarity_top_k,
                response_mode=settings.rag_response_mode,  # Configurable: compact, tree_summarize, simple
                verbose=settings.debug_mode,
                streaming=False,
            )

            # If analysis_type is specified, enhance the query with specialized context
            if analysis_type and analysis_type != "standard":
                query_text = self._enhance_query_with_analysis_type(query_text, analysis_type)

            # Aggiungi prompt per rispondere in italiano
            query_text_it = f"Per favore rispondi in italiano. {query_text}"

            # Execute query
            response = query_engine.query(query_text_it)

            # Extract source information
            sources = []
            if hasattr(response, "source_nodes"):
                for node in response.source_nodes:
                    sources.append(
                        {"text": node.node.text[:200] + "...", "score": node.score, "metadata": node.node.metadata}
                    )

            # If specialized analysis is requested, post-process the response
            if analysis_type and analysis_type != "standard":
                response_text = self._apply_specialized_analysis(str(response), sources, query_text, analysis_type)
            else:
                response_text = str(response)

            result = {
                "answer": response_text,
                "sources": sources,
                "confidence": sources[0]["score"] if sources else 0,
                "analysis_type": analysis_type or "standard",
            }

            # Cache the result if caching is enabled
            if self.query_cache:
                self.query_cache.set(query_text, top_k, result, analysis_type)

            return result

        except Exception as e:
            logger.error(f"Error querying index: {str(e)}")
            return {"answer": f"Error processing query: {str(e)}", "sources": [], "confidence": 0}

    async def enterprise_query(
        self, query_text: str, enable_enterprise_features: bool = True, **kwargs
    ) -> dict[str, Any]:
        """
        Enterprise query with full validation, normalization, and fact table integration.

        Args:
            query_text: The query to process
            enable_enterprise_features: Whether to use enterprise processing pipeline
            **kwargs: Additional parameters for EnterpriseQuery
        """
        if not enable_enterprise_features or not self.enterprise_orchestrator or not ENTERPRISE_AVAILABLE:
            # Fallback to standard query
            return self.query(query_text, **kwargs)

        try:
            # Create enterprise query - filter known parameters
            valid_params = {
                "query_text": query_text,
                "top_k": kwargs.get("top_k"),
                "use_context": kwargs.get("use_context"),
                "csv_analysis": kwargs.get("csv_analysis"),
                "confidence_threshold": kwargs.get("confidence_threshold", 70.0),
            }

            # Remove None values
            valid_params = {k: v for k, v in valid_params.items() if v is not None}

            enterprise_query = EnterpriseQuery(**valid_params)

            # Get current documents for processing
            documents = []
            if hasattr(self, "_last_document_texts"):
                for filename, content in self._last_document_texts.items():
                    documents.append({"filename": filename, "content": content, "hash": str(hash(content))})

            # Process through enterprise pipeline
            processing_result = await self.enterprise_orchestrator.process_enterprise_query(enterprise_query, documents)

            # Generate AI response and get sources
            ai_response = self._generate_ai_response_with_sources(processing_result)

            # Convert processing result to standard query response format
            enterprise_response = {
                "answer": ai_response["answer"],
                "sources": ai_response["sources"],
                "confidence": processing_result.confidence_score,
                "analysis_type": "enterprise",
                "enterprise_data": {
                    "source_references": [ref.to_dict() for ref in processing_result.source_refs],
                    "validation_results": [val.to_dict() for val in processing_result.validation_results],
                    "normalized_metrics": {
                        k: {
                            "value": v.to_float(),
                            "original": v.original_value,
                            "scale": v.scale_applied.unit_name,
                            "confidence": v.confidence,
                        }
                        for k, v in processing_result.normalized_data.items()
                    },
                    "mapped_metrics": processing_result.mapped_metrics,
                    "fact_table_records": processing_result.fact_table_records,
                    "processing_time_ms": processing_result.processing_time_ms,
                    "warnings": processing_result.warnings,
                    "errors": processing_result.errors,
                },
            }

            logger.info(f"Enterprise query processed with confidence {processing_result.confidence_score:.1%}")
            return enterprise_response

        except Exception as e:
            logger.error(f"Enterprise query failed, falling back to standard: {e}")
            # Fallback to standard query on error
            return self.query(query_text, **kwargs)

<<<<<<< HEAD
    def _generate_ai_response_with_sources(self, processing_result) -> Dict[str, Any]:
=======
    def _generate_ai_response_with_sources(self, processing_result) -> dict[str, Any]:
>>>>>>> 0c39bd96
        """Generate AI response with sources from processing result."""
        try:
            # Use standard query method to get AI response and sources
            if hasattr(processing_result, "query_text") and self.index:
                standard_response = self.query(processing_result.query_text, top_k=3)

                # Format enterprise response with AI answer + enterprise metadata
                enhanced_answer = standard_response["answer"]

                # Add enterprise metadata to the response
                metadata_parts = []

                # Add normalized metrics if found
                if processing_result.normalized_data:
                    metadata_parts.append("\n\n## 📊 Metriche Finanziarie Rilevate")
                    for metric_name, normalized in processing_result.normalized_data.items():
                        mapped = processing_result.mapped_metrics.get(metric_name)
                        canonical_name = mapped.get("canonical_name", metric_name) if mapped else metric_name
                        metadata_parts.append(
                            f"- **{canonical_name}**: {normalized.to_base_units():,.0f}"
                            f" (scala: {normalized.scale_applied.unit_name})"
                        )

                # Add validation warnings if any
                if processing_result.validation_results:
                    failed_validations = [v for v in processing_result.validation_results if not v.passed]
                    if failed_validations:
                        metadata_parts.append("\n\n## ⚠️ Avvisi di Validazione")
                        for validation in failed_validations:
                            metadata_parts.append(f"- {validation.message}")

                # Add processing metadata at the end
                processing_metadata = []
                if processing_result.fact_table_records > 0:
                    processing_metadata.append(f"{processing_result.fact_table_records} record salvati nel fact table")
                processing_metadata.append(
                    f"Elaborato in {processing_result.processing_time_ms:.0f}ms con confidenza {processing_result.confidence_score:.1%}"
                )

                if processing_metadata:
                    metadata_parts.append(f"\n\n*{' • '.join(processing_metadata)}*")

                # Combine AI answer with enterprise metadata
                if metadata_parts:
                    enhanced_answer = enhanced_answer + "\n".join(metadata_parts)

                return {"answer": enhanced_answer, "sources": standard_response["sources"]}

            # Fallback if no query_text or index
            return {
                "answer": f"Elaborato in {processing_result.processing_time_ms:.0f}ms con confidenza {processing_result.confidence_score:.1%}",
                "sources": [],
            }

        except Exception as e:
            logger.error(f"Error generating AI response with sources: {e}")
            return {"answer": f"Errore nella generazione della risposta: {str(e)}", "sources": []}

    def _enhance_query_with_analysis_type(self, query_text: str, analysis_type: str) -> str:
        """Enhance query based on analysis type."""
        enhancements = {
<<<<<<< HEAD
            "bilancio": """
                        Sei un equity/credit analyst esperto specializzato in documenti finanziari italiani. Analizza il la domanda applicando le seguenti competenze:

                        COMPETENZE SPECIALIZZATE:
                        - **Numeri italiani**: 1.234,56 = milleduecentotrentaquattro virgola cinquantasei
                        - **Negativi**: (123) = numero negativo, -123
                        - **Percentuali**: 5,2% = cinque virgola due per cento
                        - **Scale**: "valori in migliaia" significa moltiplicare × 1.000
                        - **Sinonimi**: fatturato = ricavi = vendite; EBITDA = MOL; PFN = posizione finanziaria netta
                        - **Validazioni**: Attivo = Passivo; PFN = Debito lordo - Cassa; Margine lordo = Ricavi - COGS

                        ISTRUZIONI OPERATIVE:
                        1. **Parsing accurato**: Riconosci formato numerico italiano (es. 1.234.567,89)
                        2. **Provenienza precisa**: Cita sempre "p. X" o "tab. Y" per ogni numero
                        3. **Controlli coerenza**: Verifica equazioni contabili basilari
                        4. **Scale applicate**: Se dichiarato "in migliaia", converti automaticamente
                        5. **Sinonimi**: Normalizza "fatturato" → "ricavi", "MOL" → "EBITDA"



                        REGOLE
                        - Considera metriche come ricavi, EBITDA, margini, cash flow, PFN e covenant.
                        - Fornisci numeri specifici e confronti YoY quando disponibili
                         """,
            "fatturato": """
                        Agisci come sales/revenue analyst esperto. Analizza il la domadna data (no fonti esterne).
                        Focalizzati su vendite e fatturato.
                        Considera ASP, volumi, mix prodotto/cliente, pipeline e forecast.
                        Evidenzia trend di crescita e driver principali
                        Cita "p. X" dopo i numeri
                         """,
            "magazzino": """
                        Agisci come operations/inventory analyst esperto. Analizza la domanda dal punto di vista logistico e di gestione scorte.
                        Focalizzati su rotazione, OTIF, obsoleti, lead time, livelli di servizio, rischi operativi e prossimi passi, con citazioni "p. X".
                         """,
            "contratto": """
                        Agisci come legal/ops analyst esperto. Analizza la domanda dal punto di vista legale e contrattuale.
                        Considera obblighi, SLA, penali, responsabilità, clausole rilevanti e red flag. Cita pagine (p. X).

                        REGOLE: non inferire; se mancano dettagli, fallo notare e non prendere iniziative.
                         """,
            "presentazione": """
                        Sei un business analyst esperto. Analizza la domanda estraendo i messaggi chiave e le raccomandazioni strategiche.
                        Identifica obiettivi, milestone e next steps.
                        Cattura l'essenza della presentazione, i messaggi chiave e le raccomandazioni principali. Cita "slide X" o "p. X" per riferimenti specifici.
                             """,
            "report_dettagliato": """
                                Sei un senior equity research analyst specializzato in documenti finanziari italiani. Produci un'analisi professionale approfondita della domanda in stile investment memorandum.

                                COMPETENZE AVANZATE RICHIESTE:
                                - **Parsing numeri italiani**: 1.234.567,89 (format italiano), (123) = negativo, 5,2%
                                - **Gestione scale**: "valori in migliaia/milioni" → conversione automatica
                                - **Sinonimi finanziari**: fatturato=ricavi=vendite; EBITDA=MOL; PFN=debito netto
                                - **Validazioni contabili**: Attivo=Passivo, PFN=Debito-Cassa, Margine=Ricavi-COGS
                                - **Provenienza granulare**: "p.12|tab.1|riga:Ricavi" per ogni numero
                                - **Confronti strutturati**: YoY%, vs Budget%, scostamenti quantificati

                                METODOLOGIA OPERATIVA:
                                1. **Estrazione accurata**: Riconosci tutti i numeri in formato italiano
                                2. **Conversioni**: Applica scale dichiarate ("in migliaia" × 1.000)
                                3. **Normalizzazione**: Uniforma sinonimi (fatturato → ricavi)
                                4. **Validazione**: Controlla coerenze contabili basilari  
                                5. **Bridge analysis**: Spiega variazioni con numeri precisi
                                6. **Citations**: Ogni dato con fonte esatta (p.X, tab.Y)

                                Includi executive summary, analisi per sezione, KPI, rischi e raccomandazioni.
                                Quantifica sempre le variazioni e usa confronti YoY/Budget.
=======
            "bilancio": """Analizza questa domanda dal punto di vista finanziario e di bilancio.
                         Considera metriche come ricavi, EBITDA, margini, cash flow, PFN e covenant.
                         Fornisci numeri specifici e confronti YoY quando disponibili.
                         """,
            "fatturato": """Analizza questa domanda focalizzandoti su vendite e fatturato.
                          Considera ASP, volumi, mix prodotto/cliente, pipeline e forecast.
                          Evidenzia trend di crescita e driver principali.
                          """,
            "magazzino": """Analizza questa domanda dal punto di vista logistico e di gestione scorte.
                          Considera rotazione, OTIF, lead time, obsoleti e livelli di servizio.
                          """,
            "contratto": """Analizza questa domanda dal punto di vista legale e contrattuale.
                          Considera obblighi, SLA, penali, responsabilità e clausole rilevanti.
                          """,
            "presentazione": """Analizza questa domanda estraendo i messaggi chiave e le raccomandazioni strategiche.
                             Identifica obiettivi, milestone e next steps.
                             """,
            "report_dettagliato": """Fornisci un'analisi approfondita in stile investment memorandum.
                                   Include executive summary, analisi per sezione, KPI, rischi e raccomandazioni.
                                   Quantifica sempre le variazioni e usa confronti YoY/Budget.
>>>>>>> 0c39bd96
                                   """,
        }

        enhancement = enhancements.get(analysis_type, "")
        if enhancement:
            return f"{enhancement}\n\nDomanda: {query_text}"
        return query_text

    def _apply_specialized_analysis(self, response: str, sources: list[dict], query: str, analysis_type: str) -> str:
        """Apply specialized post-processing based on analysis type."""
        try:
            from openai import OpenAI

            client = OpenAI(api_key=settings.openai_api_key)

            # Prepare source context
            source_context = "\n\n".join(
                [
                    f"Fonte {i + 1} (rilevanza: {s['score']:.2f}):\n{s['text']}"
                    for i, s in enumerate(sources[:3])  # Use top 3 sources
                ]
            )

            # Create specialized prompt based on analysis type
            specialized_prompts = {
                "bilancio": f"""Riformula questa risposta con focus finanziario professionale:

                            Risposta originale: {response}

                            Fonti rilevanti:
                            {source_context}

                            Produci un'analisi finanziaria strutturata che include:
                            - Metriche chiave con valori specifici
                            - Trend e variazioni percentuali
                            - Confronti con periodi precedenti
                            - Implicazioni finanziarie

                            Usa un tono da equity analyst professionale.""",
                "report_dettagliato": f"""Trasforma questa risposta in un briefing professionale dettagliato:

                            Risposta originale: {response}

                            Fonti rilevanti:
                            {source_context}

                            Struttura l'analisi come:
                            ## Executive Summary
                            [Sintesi in 2-3 righe]

                            ## Analisi Dettagliata
                            [Punti chiave con quantificazione]

                            ## Implicazioni e Raccomandazioni
                            [Azioni suggerite basate sui dati]

                            Mantieni un tono professionale da investment analyst.""",
                "fatturato": f"""Riformula con focus su vendite e revenue:

                            Risposta: {response}
                            Fonti: {source_context}

                            Evidenzia: driver di crescita, mix prodotto, trend vendite, forecast.""",
            }

            prompt = specialized_prompts.get(analysis_type)
            if not prompt:
                return response  # Return original if no specialized prompt

            # Get specialized analysis
            completion = client.chat.completions.create(
                model=settings.llm_model,
                messages=[
                    {
                        "role": "system",
                        "content": "Sei un analista esperto che fornisce analisi specializzate basate sul tipo di documento.",
                    },
                    {"role": "user", "content": prompt},
                ],
                temperature=0.3,
                max_tokens=1000,
            )

            specialized_response = completion.choices[0].message.content

            # Add analysis type marker
            return f"[Analisi {analysis_type.upper()}]\n\n{specialized_response}"

        except Exception as e:
            logger.error(f"Error applying specialized analysis: {str(e)}")
            return response  # Return original response on error

    def query_with_context(
        self, query_text: str, context_data: dict[str, Any], top_k: int = 2, analysis_type: Optional[str] = None
    ) -> dict[str, Any]:
        """Query with additional context from CSV analysis."""
        try:
            # Enhance query with context
            enhanced_query = f"""
            Basandoti sul seguente contesto di dati aziendali:
            {self._format_context(context_data)}

            Domanda: {query_text}

            Per favore fornisci una risposta dettagliata considerando sia i documenti che i dati aziendali forniti. Rispondi in italiano.
            """

            return self.query(enhanced_query, top_k=top_k, analysis_type=analysis_type)

        except Exception as e:
            logger.error(f"Error in query with context: {str(e)}")
            return {"answer": f"Error processing query: {str(e)}", "sources": [], "confidence": 0}

    def _format_context(self, context_data: dict[str, Any]) -> str:
        """Format context data for query enhancement."""
        formatted_parts = []

        if "summary" in context_data:
            formatted_parts.append("Metriche di riepilogo:")
            for key, value in context_data["summary"].items():
                formatted_parts.append(f"- {key}: {value}")

        if "trends" in context_data:
            formatted_parts.append("\nTendenze:")
            if "yoy_growth" in context_data["trends"]:
                for growth in context_data["trends"]["yoy_growth"][-2:]:  # Last 2 years
                    formatted_parts.append(f"- Anno {growth['year']}: {growth['growth_percentage']}% crescita")

        if "insights" in context_data:
            formatted_parts.append("\nApprofondimenti chiave:")
            for insight in context_data["insights"][:3]:  # Top 3 insights
                formatted_parts.append(f"- {insight}")

        return "\n".join(formatted_parts)
<<<<<<< HEAD
=======

    async def query_stream(self, query_text: str, top_k: int = 3, **kwargs):
        """
        Stream query response in real-time.

        Args:
            query_text: User query
            top_k: Number of documents to retrieve
            **kwargs: Additional arguments

        Yields:
            StreamingChunk objects with tokens and metadata
        """
        if not self.streaming_engine:
            logger.warning("Streaming not available, falling back to standard query")
            result = self.query(query_text, top_k=top_k)
            # Convert standard response to single chunk
            if ADVANCED_FEATURES_AVAILABLE:
                yield StreamingChunk(
                    token=result.get("answer", ""), metadata={"sources": result.get("sources", [])}, is_final=True
                )
            else:
                yield {"answer": result.get("answer", ""), "sources": result.get("sources", [])}
            return

        # Stream the response
        async for chunk in self.streaming_engine.stream_query(query_text, **kwargs):
            yield chunk

    def query_with_hyde(self, query_text: str, top_k: int = 3, **kwargs) -> dict[str, Any]:
        """
        Query using HyDE for improved retrieval.

        Args:
            query_text: User query
            top_k: Number of documents to retrieve
            **kwargs: Additional arguments

        Returns:
            Query response with improved retrieval
        """
        if not self.hyde_engine:
            logger.warning("HyDE not available, falling back to standard query")
            return self.query(query_text, top_k=top_k)

        try:
            # Use HyDE engine for query
            response = self.hyde_engine.query(query_text, **kwargs)

            # Format response
            sources = []
            if hasattr(response, "source_nodes"):
                for node in response.source_nodes[:top_k]:
                    sources.append(
                        {
                            "content": node.node.text[:500],
                            "metadata": node.node.metadata,
                            "score": float(node.score) if node.score else 0.0,
                        }
                    )

            result = {
                "answer": str(response),
                "sources": sources,
                "confidence": sum(s["score"] for s in sources) / len(sources) if sources else 0.0,
                "method": "hyde",
            }

            logger.info(f"HyDE query completed with {len(sources)} sources")
            return result

        except Exception as e:
            logger.error(f"Error in HyDE query: {str(e)}")
            return self.query(query_text, top_k=top_k)

    def benchmark_hyde(self, test_queries: list[str]) -> dict[str, float]:
        """
        Benchmark HyDE improvement over standard retrieval.

        Args:
            test_queries: List of test queries

        Returns:
            Benchmark results
        """
        if not self.hyde_engine or not self.index:
            return {"error": "HyDE or index not available"}

        try:
            base_retriever = self.index.as_retriever()
            results = self.hyde_engine.benchmark_improvement(test_queries=test_queries, base_retriever=base_retriever)

            logger.info(f"HyDE Benchmark Results: {results}")
            return results

        except Exception as e:
            logger.error(f"Error benchmarking HyDE: {str(e)}")
            return {"error": str(e)}
>>>>>>> 0c39bd96

    def delete_documents(self, source_filter: str) -> bool:
        """Delete documents by source filter."""
        try:
            # Delete the entire collection and recreate it
            logger.info(f"Deleting collection: {self.collection_name}")

            # Clear query cache when deleting documents
            if self.query_cache:
                self.query_cache.clear()
                logger.info("Query cache cleared after document deletion")

            # Delete the collection completely
            try:
                self.client.delete_collection(self.collection_name)
                logger.info(f"Collection {self.collection_name} deleted successfully")
            except Exception as e:
                logger.warning(f"Collection might not exist: {str(e)}")

            # Recreate the collection from scratch
            vector_size = 1536  # OpenAI text-embedding-3-small dimension
            self.client.create_collection(
                collection_name=self.collection_name,
                vectors_config=VectorParams(size=vector_size, distance=Distance.COSINE),
            )
            logger.info(f"Created fresh collection: {self.collection_name}")

            # Reinitialize the index
            self._initialize_index()
            logger.info("Successfully cleared all documents from collection")
            return True

        except Exception as e:
            logger.error(f"Error deleting documents: {str(e)}")
            return False

    def get_index_stats(self) -> dict[str, Any]:
        """Get statistics about the indexed documents."""
        try:
            collection_info = self.client.get_collection(self.collection_name)

            return {
                "total_vectors": collection_info.points_count,
                "collection_name": self.collection_name,
                "vector_dimension": collection_info.config.params.vectors.size,
                "distance_metric": str(collection_info.config.params.vectors.distance),
            }

        except Exception as e:
            logger.error(f"Error getting index stats: {str(e)}")
            return {"total_vectors": 0, "error": str(e)}

    def explore_database(self, limit: int = 100, offset: int = 0, search_text: Optional[str] = None) -> dict[str, Any]:
        """Explore documents in the vector database with pagination and search."""
        try:
            # Get collection info
            collection_info = self.client.get_collection(self.collection_name)
            total_points = collection_info.points_count

            if total_points == 0:
                return {"documents": [], "total_count": 0, "unique_sources": [], "stats": {}}

            # Retrieve points with pagination
            # Note: Qdrant doesn't support traditional pagination, so we use scroll
            points, next_offset = self.client.scroll(
                collection_name=self.collection_name,
                limit=limit,
                offset=offset,
                with_payload=True,
                with_vectors=False,  # Don't need vectors for exploration
            )

            # Process points to extract document information
            documents = []
            source_set = set()
            file_types = {}
            total_size = 0

            for point in points:
                payload = point.payload if point.payload else {}

                # Extract metadata
                source = payload.get("source", "Unknown")
                source_set.add(source)

                doc_info = {
                    "id": str(point.id),
                    "source": source,
                    "indexed_at": payload.get("indexed_at", "Unknown"),
                    "file_type": payload.get("file_type", "Unknown"),
                    "document_size": payload.get("document_size", 0),
                    "page": payload.get("page", None),
                    "total_pages": payload.get("total_pages", None),
                    "pdf_path": payload.get("pdf_path", None),
                    "text_preview": payload.get("_node_content", "")[:200] + "..."
                    if payload.get("_node_content")
                    else "No content",
                    "metadata": payload,
                }

                documents.append(doc_info)

                # Collect stats
                file_type = doc_info["file_type"]
                file_types[file_type] = file_types.get(file_type, 0) + 1
                total_size += doc_info["document_size"]

            # Get unique sources with more details
            unique_sources = self._get_unique_sources_details()

            return {
                "documents": documents,
                "total_count": total_points,
                "current_page": offset // limit + 1,
                "total_pages": (total_points + limit - 1) // limit,
                "unique_sources": unique_sources,
                "stats": {
                    "total_documents": len(unique_sources),
                    "total_chunks": total_points,
                    "file_types": file_types,
                    "total_size_bytes": total_size,
                    "avg_chunk_size": total_size // total_points if total_points > 0 else 0,
                },
            }

        except Exception as e:
            logger.error(f"Error exploring database: {str(e)}")
            return {"documents": [], "total_count": 0, "unique_sources": [], "stats": {}, "error": str(e)}

    def _get_unique_sources_details(self) -> list[dict[str, Any]]:
        """Get detailed information about unique document sources."""
        try:
            # Use scroll to get all points and extract unique sources
            all_points = []
            offset = None

            while True:
                points, next_offset = self.client.scroll(
                    collection_name=self.collection_name,
                    limit=100,
                    offset=offset,
                    with_payload=True,
                    with_vectors=False,
                )

                if not points:
                    break

                all_points.extend(points)
                offset = next_offset

                if offset is None:
                    break

            # Group by source
            sources_map = {}
            for point in all_points:
                payload = point.payload if point.payload else {}
                source = payload.get("source", "Unknown")

                if source not in sources_map:
                    sources_map[source] = {
                        "name": source,
                        "file_type": payload.get("file_type", "Unknown"),
                        "indexed_at": payload.get("indexed_at", "Unknown"),
                        "chunk_count": 0,
                        "total_size": 0,
                        "pages": set(),
                        "pdf_path": payload.get("pdf_path"),
                        "has_analysis": False,
                    }

                sources_map[source]["chunk_count"] += 1
                sources_map[source]["total_size"] += payload.get("document_size", 0)

                if payload.get("page"):
                    sources_map[source]["pages"].add(payload.get("page"))

            # Convert to list and process
            unique_sources = []
            for source_info in sources_map.values():
                source_info["page_count"] = len(source_info["pages"]) if source_info["pages"] else None
<<<<<<< HEAD
                source_info["pages"] = sorted(list(source_info["pages"])) if source_info["pages"] else []
=======
                source_info["pages"] = sorted(source_info["pages"]) if source_info["pages"] else []
>>>>>>> 0c39bd96

                # Check if we have cached analysis for this document
                if hasattr(self, "_last_document_texts") and source_info["name"] in self._last_document_texts:
                    source_info["has_analysis"] = True

                unique_sources.append(source_info)

            # Sort by indexed date (most recent first)
            unique_sources.sort(key=lambda x: x["indexed_at"], reverse=True)

            return unique_sources

        except Exception as e:
            logger.error(f"Error getting unique sources: {str(e)}")
            return []

    def get_document_chunks(self, source_name: str) -> list[dict[str, Any]]:
        """Get all chunks for a specific document source."""
        try:
            from qdrant_client.models import FieldCondition, Filter, MatchValue

            # Create filter for specific source
            filter_condition = Filter(must=[FieldCondition(key="source", match=MatchValue(value=source_name))])

            # Retrieve all chunks for this source
            chunks = []
            offset = None

            while True:
                points, next_offset = self.client.scroll(
                    collection_name=self.collection_name,
                    scroll_filter=filter_condition,
                    limit=100,
                    offset=offset,
                    with_payload=True,
                    with_vectors=False,
                )

                if not points:
                    break

                for point in points:
                    payload = point.payload if point.payload else {}
                    chunk_info = {
                        "id": str(point.id),
                        "page": payload.get("page"),
                        "text": payload.get("_node_content", "")[:500]
                        if payload.get("_node_content")
                        else "No content",
                        "size": payload.get("document_size", 0),
                        "metadata": payload,
                    }
                    chunks.append(chunk_info)

                offset = next_offset
                if offset is None:
                    break

            # Sort by page number if available
            chunks.sort(key=lambda x: x["page"] if x["page"] else 0)

            return chunks

        except Exception as e:
            logger.error(f"Error getting document chunks: {str(e)}")
            return []

    def delete_document_by_source(self, source_name: str) -> bool:
        """Delete all chunks for a specific document source."""
        try:
            from qdrant_client.models import FieldCondition, Filter, MatchValue

            # Create filter for specific source
            filter_condition = Filter(must=[FieldCondition(key="source", match=MatchValue(value=source_name))])

            # Get all point IDs for this source
            points_to_delete = []
            offset = None

            while True:
                points, next_offset = self.client.scroll(
                    collection_name=self.collection_name,
                    scroll_filter=filter_condition,
                    limit=100,
                    offset=offset,
                    with_payload=False,
                    with_vectors=False,
                )

                if not points:
                    break

                points_to_delete.extend([point.id for point in points])

                offset = next_offset
                if offset is None:
                    break

            # Delete points
            if points_to_delete:
                self.client.delete(collection_name=self.collection_name, points_selector=points_to_delete)
                logger.info(f"Deleted {len(points_to_delete)} chunks for document '{source_name}'")

                # Clear from cache if present
                if hasattr(self, "_last_document_texts") and source_name in self._last_document_texts:
                    del self._last_document_texts[source_name]

                # Clear query cache as document changed
                if self.query_cache:
                    self.query_cache.clear()
                    logger.info("Query cache cleared after document deletion")

                return True
            else:
                logger.warning(f"No chunks found for document '{source_name}'")
                return False

        except Exception as e:
            logger.error(f"Error deleting document: {str(e)}")
            return False

    def search_in_database(self, search_query: str, limit: int = 20) -> list[dict[str, Any]]:
        """Search for specific content in the database using semantic search."""
        try:
            # Use the existing query infrastructure for semantic search
            query_engine = self.index.as_query_engine(
                similarity_top_k=limit,
                response_mode="no_text",  # Just get the nodes, no synthesis
            )

            response = query_engine.query(search_query)

            results = []
            if hasattr(response, "source_nodes"):
                for node in response.source_nodes:
                    results.append(
                        {
                            "source": node.node.metadata.get("source", "Unknown"),
                            "page": node.node.metadata.get("page"),
                            "score": node.score,
                            "text": node.node.text[:300] + "..." if len(node.node.text) > 300 else node.node.text,
                            "metadata": node.node.metadata,
                        }
                    )

            return results

        except Exception as e:
            logger.error(f"Error searching in database: {str(e)}")
            return []

    def generate_faq(self, num_questions: int = 10) -> dict[str, Any]:
        """Generate FAQ based on vector database content.

        Args:
            num_questions: Number of FAQ questions to generate

        Returns:
            Dictionary containing generated FAQ with questions and answers
        """
        try:
            if not self.index:
                return {"error": "Nessun documento indicizzato. Carica documenti prima di generare FAQ.", "faqs": []}

            # Get database statistics to understand content
            stats = self.get_index_stats()
            if stats.get("total_vectors", 0) == 0:
                return {"error": "Database vettoriale vuoto. Carica documenti prima di generare FAQ.", "faqs": []}

            logger.info(f"Generating FAQ with {num_questions} questions from {stats.get('total_vectors')} vectors")

            # Get a LARGER sample of documents to understand content themes
            # Increased from 20 to 100 for better content representation
            exploration_data = self.explore_database(limit=100)
            sample_texts = []
            document_types = set()

            if exploration_data.get("documents"):
                for doc in exploration_data["documents"]:
                    # Get actual content, NOT metadata!
                    text_preview = ""

                    # Try to get actual node content first
                    if "metadata" in doc and "_node_content" in doc["metadata"]:
                        text_preview = doc["metadata"]["_node_content"][:1000]
                    elif "text_preview" in doc:
                        text_preview = doc["text_preview"]

                    # Filter out metadata strings and technical info
                    if text_preview and not any(
                        skip in text_preview.lower()
                        for skip in [
                            "metadata",
                            "indexed_at",
                            "source:",
                            "page:",
                            "document_size",
                            "file_type",
                            "pdf_path",
                            "chunk_count",
                            "total_pages",
                        ]
                    ):
                        sample_texts.append(text_preview)
                    if "metadata" in doc and "source" in doc["metadata"]:
                        source = doc["metadata"]["source"].lower()
                        if "bilancio" in source or "balance" in source:
                            document_types.add("bilancio")
                        elif "fatturato" in source or "revenue" in source or "vendite" in source:
                            document_types.add("fatturato")
                        elif "contratto" in source or "contract" in source:
                            document_types.add("contratto")
                        elif "report" in source:
                            document_types.add("report")
                        else:
                            document_types.add("generale")

            # Create context for FAQ generation
            # Use MORE samples (30 instead of 10) for better context
            content_sample = "\n\n---\n\n".join(sample_texts[:30]) if sample_texts else ""
            document_types_str = ", ".join(document_types) if document_types else "documenti aziendali"

            # PRIORITIZE: If we have cached full text, use it INSTEAD of chunks
            if hasattr(self, "_last_document_texts") and self._last_document_texts:
                # Use actual full document text for better FAQ generation
                full_texts = list(self._last_document_texts.values())
                if full_texts and any(text.strip() for text in full_texts):
                    # Take substantial portion of actual document content
                    content_sample = "\n\n".join([text[:20000] for text in full_texts])[:30000]
                    logger.info(f"Using FULL document text for FAQ generation: {len(content_sample)} chars")
            elif not sample_texts:
                # If we have no good samples, try a different approach
                logger.warning("No valid text samples found, attempting direct query")
                # Try to retrieve actual content through a query
                try:
                    test_response = self.query("riassumi il contenuto principale del documento", top_k=10)
                    if test_response and "sources" in test_response:
                        for source in test_response["sources"]:
                            if "text" in source:
                                sample_texts.append(source["text"])
                        content_sample = "\n\n".join(sample_texts[:20])
<<<<<<< HEAD
                except:  # noqa: E722
=======
                except:
>>>>>>> 0c39bd96
                    pass

            # Validate we have real content, not metadata
            if not content_sample or len(content_sample) < 100:
                logger.error("Insufficient real content for FAQ generation")
                return {
                    "error": "Contenuto insufficiente per generare FAQ. Assicurati che i documenti siano stati indicizzati correttamente.",
                    "faqs": [],
                    "success": False,
                }

            # Check if content is mostly metadata (bad sign)
            metadata_keywords = ["source:", "indexed_at:", "file_type:", "page:", "metadata", "document_size"]
            metadata_count = sum(1 for keyword in metadata_keywords if keyword in content_sample.lower())
            if metadata_count > 5:
                logger.warning(f"Content seems to contain too much metadata ({metadata_count} occurrences)")

            # Generate FAQ using LLM
            faq_prompt = f"""
Sei un esperto di business intelligence e analisi aziendale. Analizza ATTENTAMENTE il contenuto fornito e genera {num_questions} domande frequenti (FAQ) che siano STRETTAMENTE PERTINENTI al contenuto effettivo del documento.

IMPORTANTE: Le domande DEVONO essere basate ESCLUSIVAMENTE sul contenuto fornito sotto. Non inventare domande su argomenti non presenti nel testo.

TIPI DI DOCUMENTI PRESENTI: {document_types_str}

CONTENUTO EFFETTIVO DEL DOCUMENTO (NON metadata tecnici):
{content_sample}

NOTA CRITICA: Ignora completamente riferimenti a metadata, nomi file, date di indicizzazione, ID documento, numero pagine. Concentrati SOLO sul contenuto business del documento!

ISTRUZIONI RIGOROSE:
1. Genera {num_questions} domande basate ESCLUSIVAMENTE sul contenuto fornito sopra
2. NON inventare domande su argomenti NON menzionati nel testo (es. se non ci sono dati su marketing, NON fare domande sul marketing)
3. Le domande devono riferirsi a informazioni EFFETTIVAMENTE PRESENTI nel documento
4. Se il documento è un bilancio, fai domande su voci di bilancio, patrimonio, risultati economici, etc.
5. Usa terminologia italiana e professionale appropriata al tipo di documento
6. Prima di generare ogni domanda, verifica che l'argomento sia PRESENTE nel contenuto fornito

FORMATO RICHIESTO:
Per ogni domanda, fornisci SOLO:
- Una domanda chiara e specifica
- NON fornire risposte, solo le domande

Esempi di domande SOLO se questi argomenti sono presenti nel testo:
- Se c'è un bilancio: "Qual è il valore del patrimonio netto?", "Come sono variati i ricavi?"
- Se ci sono dati vendite: "Quali sono i trend di vendita?"
- Se ci sono dati su clienti: "Qual è il tasso di attrito dei clienti?"

RICORDA: Genera domande SOLO su ciò che è EFFETTIVAMENTE presente nel contenuto fornito!

Genera SOLO le domande, una per riga, numerate da 1 a {num_questions}:
"""

            # Query the LLM for FAQ generation
            llm_response = Settings.llm.complete(faq_prompt)
            faq_questions_text = str(llm_response)

            # Parse questions from response
            questions = []
            for line in faq_questions_text.split("\n"):
                line = line.strip()
                if line and (line[0].isdigit() or line.startswith("-") or line.startswith("•")):
                    # Clean up the question
                    question = line
                    # Remove numbering (1., 2., -, •, etc.)
                    question = question.lstrip("0123456789.-• \t")
                    if question:
                        questions.append(question)

            # Generate answers for each question using RAG
            faqs = []
            for i, question in enumerate(questions[:num_questions], 1):
                try:
                    # Query the database for answer
                    rag_response = self.query(question, top_k=2)

                    answer = rag_response.get(
                        "answer",
                        "Non sono riuscito a trovare informazioni specifiche su questo argomento nei documenti caricati.",
                    )
                    sources = rag_response.get("sources", [])

                    faqs.append(
                        {
                            "id": i,
                            "question": question,
                            "answer": answer,
                            "sources": sources,
                            "generated_at": datetime.now().strftime("%d/%m/%Y %H:%M:%S"),
                        }
                    )

                except Exception as e:
                    logger.warning(f"Error generating answer for question {i}: {e}")
                    faqs.append(
                        {
                            "id": i,
                            "question": question,
                            "answer": "Errore nella generazione della risposta. Riprova più tardi.",
                            "sources": [],
                            "generated_at": datetime.now().strftime("%d/%m/%Y %H:%M:%S"),
                        }
                    )

            result = {
                "faqs": faqs,
                "metadata": {
                    "total_questions": len(faqs),
                    "generated_at": datetime.now().strftime("%d/%m/%Y %H:%M:%S"),
                    "document_types": list(document_types),
                    "total_documents": stats.get("total_vectors", 0),
                },
                "success": True,
            }

            logger.info(f"Successfully generated {len(faqs)} FAQ questions")
            return result

        except Exception as e:
            logger.error(f"Error generating FAQ: {str(e)}")
            return {"error": f"Errore nella generazione delle FAQ: {str(e)}", "faqs": [], "success": False}

    def _load_csv_with_analysis(
<<<<<<< HEAD
        self, file_path: str, csv_analyzer, metadata: Optional[Dict[str, Any]] = None
    ) -> List[Document]:
=======
        self, file_path: str, csv_analyzer, metadata: Optional[dict[str, Any]] = None
    ) -> list[Document]:
>>>>>>> 0c39bd96
        """Load CSV file with automatic analysis and insights generation."""
        from pathlib import Path

        import pandas as pd

        try:
            # Read CSV
            df = pd.read_csv(file_path)
            file_name = Path(file_path).name

            # Analyze CSV with csv_analyzer
            analysis = csv_analyzer.analyze(df)
            insights = csv_analyzer.generate_insights(df, analysis)

            documents = []

            # 1. Create metadata document
            metadata_text = f"""
            Dataset: {file_name}
            Righe: {len(df)}
            Colonne: {len(df.columns)}
            Colonne disponibili: {", ".join(df.columns.tolist())}

            Tipi di Dati:
            {chr(10).join([f"- {col}: {dtype}" for col, dtype in analysis.get("data_types", {}).items()])}

            Valori Mancanti:
            {chr(10).join([f"- {col}: {count}" for col, count in analysis.get("missing_values", {}).items()]) if "missing_values" in analysis else "Nessun valore mancante"}

            Statistiche Principali:
            {analysis.get("summary_stats", pd.DataFrame()).to_string() if "summary_stats" in analysis else "Non disponibili"}
            """

            doc_metadata = {"source": file_name, "type": "csv_metadata", "file_type": ".csv"}
            if metadata:
                doc_metadata.update(metadata)

            documents.append(Document(text=metadata_text.strip(), metadata=doc_metadata))

            # 2. Create documents from insights
            for i, insight in enumerate(insights[:10], 1):  # Limit to top 10 insights
                insight_doc = Document(
                    text=f"Insight #{i}: {insight}",
                    metadata={
                        "source": file_name,
                        "type": "csv_insight",
                        "insight_id": i,
                        "file_type": ".csv",
                        **(metadata or {}),
                    },
                )
                documents.append(insight_doc)

            # 3. Create documents from sample data (first 100 rows max)
            sample_size = min(100, len(df))
            sample_df = df.head(sample_size)

            # Convert to readable text chunks (10 rows at a time)
            for i in range(0, sample_size, 10):
                chunk = sample_df.iloc[i : i + 10]
                chunk_text = (
                    f"Dati dal CSV '{file_name}' (righe {i + 1}-{min(i + 10, sample_size)}):\n\n{chunk.to_string()}"
                )

                chunk_doc = Document(
                    text=chunk_text,
                    metadata={
                        "source": file_name,
                        "type": "csv_data",
                        "rows_range": f"{i + 1}-{min(i + 10, sample_size)}",
                        "file_type": ".csv",
                        **(metadata or {}),
                    },
                )
                documents.append(chunk_doc)

            logger.info(
                f"CSV '{file_name}' processed: {len(insights)} insights, {len(documents) - 1 - len(insights)} data chunks"
            )
            return documents

        except Exception as e:
            logger.error(f"Error processing CSV {file_path}: {e}")
            # Fallback to basic CSV loading
            return self._load_csv_basic(file_path, metadata)

    def _load_csv_basic(self, file_path: str, metadata: Optional[dict[str, Any]] = None) -> list[Document]:
        """Basic CSV loading without analysis (fallback method)."""
        from pathlib import Path

        import pandas as pd

        try:
            # Read CSV
            df = pd.read_csv(file_path)
            file_name = Path(file_path).name

            # Create a single document with CSV overview
            csv_text = f"""
            File CSV: {file_name}
            Righe: {len(df)}
            Colonne: {len(df.columns)}

            Colonne disponibili:
            {", ".join(df.columns.tolist())}

            Prime 20 righe di dati:
            {df.head(20).to_string()}

            Ultime 5 righe di dati:
            {df.tail(5).to_string()}
            """

            doc_metadata = {"source": file_name, "type": "csv_basic", "file_type": ".csv"}
            if metadata:
                doc_metadata.update(metadata)

            document = Document(text=csv_text.strip(), metadata=doc_metadata)

            logger.info(f"CSV '{file_name}' loaded with basic processing")
            return [document]

        except Exception as e:
            logger.error(f"Error loading CSV {file_path}: {e}")
            # Ultimate fallback - treat as text file
            return self._load_text(file_path, metadata)<|MERGE_RESOLUTION|>--- conflicted
+++ resolved
@@ -17,10 +17,7 @@
 from services.prompt_router import choose_prompt
 from services.query_cache import QueryCache
 from src.domain.entities.tenant_context import TenantContext
-<<<<<<< HEAD
-=======
 from src.infrastructure.performance.connection_pool import get_qdrant_pool, get_query_optimizer
->>>>>>> 0c39bd96
 
 try:
     from src.application.services.enterprise_orchestrator import EnterpriseOrchestrator, EnterpriseQuery
@@ -730,11 +727,7 @@
             # Fallback to standard query on error
             return self.query(query_text, **kwargs)
 
-<<<<<<< HEAD
-    def _generate_ai_response_with_sources(self, processing_result) -> Dict[str, Any]:
-=======
     def _generate_ai_response_with_sources(self, processing_result) -> dict[str, Any]:
->>>>>>> 0c39bd96
         """Generate AI response with sources from processing result."""
         try:
             # Use standard query method to get AI response and sources
@@ -796,7 +789,6 @@
     def _enhance_query_with_analysis_type(self, query_text: str, analysis_type: str) -> str:
         """Enhance query based on analysis type."""
         enhancements = {
-<<<<<<< HEAD
             "bilancio": """
                         Sei un equity/credit analyst esperto specializzato in documenti finanziari italiani. Analizza il la domanda applicando le seguenti competenze:
 
@@ -864,28 +856,6 @@
 
                                 Includi executive summary, analisi per sezione, KPI, rischi e raccomandazioni.
                                 Quantifica sempre le variazioni e usa confronti YoY/Budget.
-=======
-            "bilancio": """Analizza questa domanda dal punto di vista finanziario e di bilancio.
-                         Considera metriche come ricavi, EBITDA, margini, cash flow, PFN e covenant.
-                         Fornisci numeri specifici e confronti YoY quando disponibili.
-                         """,
-            "fatturato": """Analizza questa domanda focalizzandoti su vendite e fatturato.
-                          Considera ASP, volumi, mix prodotto/cliente, pipeline e forecast.
-                          Evidenzia trend di crescita e driver principali.
-                          """,
-            "magazzino": """Analizza questa domanda dal punto di vista logistico e di gestione scorte.
-                          Considera rotazione, OTIF, lead time, obsoleti e livelli di servizio.
-                          """,
-            "contratto": """Analizza questa domanda dal punto di vista legale e contrattuale.
-                          Considera obblighi, SLA, penali, responsabilità e clausole rilevanti.
-                          """,
-            "presentazione": """Analizza questa domanda estraendo i messaggi chiave e le raccomandazioni strategiche.
-                             Identifica obiettivi, milestone e next steps.
-                             """,
-            "report_dettagliato": """Fornisci un'analisi approfondita in stile investment memorandum.
-                                   Include executive summary, analisi per sezione, KPI, rischi e raccomandazioni.
-                                   Quantifica sempre le variazioni e usa confronti YoY/Budget.
->>>>>>> 0c39bd96
                                    """,
         }
 
@@ -1020,8 +990,6 @@
                 formatted_parts.append(f"- {insight}")
 
         return "\n".join(formatted_parts)
-<<<<<<< HEAD
-=======
 
     async def query_stream(self, query_text: str, top_k: int = 3, **kwargs):
         """
@@ -1120,7 +1088,6 @@
         except Exception as e:
             logger.error(f"Error benchmarking HyDE: {str(e)}")
             return {"error": str(e)}
->>>>>>> 0c39bd96
 
     def delete_documents(self, source_filter: str) -> bool:
         """Delete documents by source filter."""
@@ -1303,11 +1270,7 @@
             unique_sources = []
             for source_info in sources_map.values():
                 source_info["page_count"] = len(source_info["pages"]) if source_info["pages"] else None
-<<<<<<< HEAD
-                source_info["pages"] = sorted(list(source_info["pages"])) if source_info["pages"] else []
-=======
                 source_info["pages"] = sorted(source_info["pages"]) if source_info["pages"] else []
->>>>>>> 0c39bd96
 
                 # Check if we have cached analysis for this document
                 if hasattr(self, "_last_document_texts") and source_info["name"] in self._last_document_texts:
@@ -1549,11 +1512,7 @@
                             if "text" in source:
                                 sample_texts.append(source["text"])
                         content_sample = "\n\n".join(sample_texts[:20])
-<<<<<<< HEAD
-                except:  # noqa: E722
-=======
                 except:
->>>>>>> 0c39bd96
                     pass
 
             # Validate we have real content, not metadata
@@ -1677,13 +1636,8 @@
             return {"error": f"Errore nella generazione delle FAQ: {str(e)}", "faqs": [], "success": False}
 
     def _load_csv_with_analysis(
-<<<<<<< HEAD
-        self, file_path: str, csv_analyzer, metadata: Optional[Dict[str, Any]] = None
-    ) -> List[Document]:
-=======
         self, file_path: str, csv_analyzer, metadata: Optional[dict[str, Any]] = None
     ) -> list[Document]:
->>>>>>> 0c39bd96
         """Load CSV file with automatic analysis and insights generation."""
         from pathlib import Path
 
